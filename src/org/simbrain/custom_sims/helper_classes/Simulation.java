package org.simbrain.custom_sims.helper_classes;

import java.io.File;
import java.util.Hashtable;
import java.util.concurrent.CountDownLatch;

import javax.swing.JInternalFrame;

import org.simbrain.docviewer.DocViewerComponent;
import org.simbrain.network.NetworkComponent;
import org.simbrain.network.core.Network;
import org.simbrain.network.core.Neuron;
import org.simbrain.network.desktop.NetworkDesktopComponent;
import org.simbrain.network.groups.NeuronGroup;
import org.simbrain.plot.projection.ProjectionComponent;
import org.simbrain.plot.timeseries.TimeSeriesPlotComponent;
import org.simbrain.util.Utils;
import org.simbrain.workspace.Coupling;
import org.simbrain.workspace.PotentialConsumer;
import org.simbrain.workspace.PotentialProducer;
import org.simbrain.workspace.Workspace;
import org.simbrain.workspace.gui.SimbrainDesktop;
import org.simbrain.world.odorworld.OdorWorld;
import org.simbrain.world.odorworld.OdorWorldComponent;
import org.simbrain.world.odorworld.effectors.Effector;
import org.simbrain.world.odorworld.sensors.Hearing;
import org.simbrain.world.odorworld.sensors.SmellSensor;

/**
 * A simulation is used to create full Simbrain simulations. Primarily
 * convenience methods for easily creating components and linking them together
 * with couplings.
 *
 * @author Jeff Yoshimi
 *
 */
public class Simulation {

<<<<<<< HEAD
    /** Reference to parent desktop. */
    SimbrainDesktop desktop;

    /** Reference to parent workspace. */
    Workspace workspace;

    /**
     * Associate networks and worlds with their respective components. Entries
     * are added when networks or worlds are added using the sim object.
     * Facilitates making couplings using methods with fewer arguments.
     */
    Hashtable<Network, NetworkComponent> netMap = new Hashtable();
    Hashtable<OdorWorld, OdorWorldComponent> odorMap = new Hashtable();

    /**
     * @param desktop
     */
    public Simulation(SimbrainDesktop desktop) {
        super();
        this.desktop = desktop;
        this.workspace = desktop.getWorkspace();
    }

    /**
     * @return the desktop
     */
    public SimbrainDesktop getDesktop() {
        return desktop;
    }

    /**
     * @return the workspace
     */
    public Workspace getWorkspace() {
        return workspace;
    }

    // TODO: NEW STUFF USING NET WRAPPER. Work towards replacing netbuilder
    // entirely.

    public NetworkWrapper addNetwork2(int x, int y, int width, int height,
            String name) {
        NetworkComponent networkComponent = new NetworkComponent(name);
        workspace.addWorkspaceComponent(networkComponent);
        NetworkDesktopComponent ndc = (NetworkDesktopComponent) desktop
                .getDesktopComponent(networkComponent);
        ndc.getParentFrame().setBounds(x, y, width, height);
        netMap.put(networkComponent.getNetwork(), networkComponent);
        return new NetworkWrapper(ndc);
    }

    //// NEW STUFF END ///

    /**
     * Add a network and return a network builder.
     *
     * @param x x location on screen
     * @param y y location on screen
     * @param width width of component
     * @param height height of component
     * @param name title to display at top of panel
     * @return the component the network builder
     */
    public NetBuilder addNetwork(int x, int y, int width, int height,
            String name) {
        NetworkComponent networkComponent = new NetworkComponent(name);
        workspace.addWorkspaceComponent(networkComponent);
        desktop.getDesktopComponent(networkComponent).getParentFrame()
                .setBounds(x, y, width, height);
        netMap.put(networkComponent.getNetwork(), networkComponent);
        return new NetBuilder(networkComponent);
    }

    /**
     * Add a doc viewer component.
     *
     * @param x x location on screen
     * @param y y location on screen
     * @param width width of component
     * @param height height of component
     * @param name title to display at top of panel
     * @param filePath path to html file
     * @return the component
     */
    public DocViewerComponent addDocViewer(int x, int y, int width, int height,
            String name, String filePath) {
        DocViewerComponent docViewer = new DocViewerComponent(name);

        String html = Utils.readFileContents(new File(filePath));
        docViewer.setText(html);
        workspace.addWorkspaceComponent(docViewer);
        desktop.getDesktopComponent(docViewer).getParentFrame().setBounds(x, y,
                width, height);
        return docViewer;
    }

    /**
     * Add a time series plot and return a plot builder.
     *
     * @param x x location on screen
     * @param y y location on screen
     * @param width width of component
     * @param height height of component
     * @param name title to display at top of panel
     * @return the component the plot builder
     */
    public PlotBuilder addTimeSeriesPlot(int x, int y, int width, int height,
            String name) {
        TimeSeriesPlotComponent timeSeriesComponent = new TimeSeriesPlotComponent(
                name);
        workspace.addWorkspaceComponent(timeSeriesComponent);
        desktop.getDesktopComponent(timeSeriesComponent).getParentFrame()
                .setBounds(x, y, width, height);
        return new PlotBuilder(timeSeriesComponent);
    }

    /**
     * Add a projection plot and return a plot builder.
     *
     * @param x x location on screen
     * @param y y location on screen
     * @param width width of component
     * @param height height of component
     * @param name title to display at top of panel
     * @return the component the plot builder
     */
    public PlotBuilder addProjectionPlot(int x, int y, int width, int height,
            String name) {
        ProjectionComponent projectionComponent = new ProjectionComponent(name);
        workspace.addWorkspaceComponent(projectionComponent);
        desktop.getDesktopComponent(projectionComponent).getParentFrame()
                .setBounds(x, y, width, height);
        return new PlotBuilder(projectionComponent);
    }

    /**
     * Add an odor world and return an odor world builder.
     *
     * @param x x location on screen
     * @param y y location on screen
     * @param width width of component
     * @param height height of component
     * @param name title to display at top of panel
     * @return the component the odor world builder
     */
    public OdorWorldBuilder addOdorWorld(int x, int y, int width, int height,
            String name) {
        OdorWorldComponent odorWorldComponent = new OdorWorldComponent(name);
        workspace.addWorkspaceComponent(odorWorldComponent);
        desktop.getDesktopComponent(odorWorldComponent).getParentFrame()
                .setBounds(x, y, width, height);
        odorMap.put(odorWorldComponent.getWorld(), odorWorldComponent);
        return new OdorWorldBuilder(odorWorldComponent);
    }

    /**
     * Add an internal frame to a sim.
     *
     * @param x x location on screen
     * @param y y location on screen
     * @param name title to display at top of internal frame
     * @return reference to the frame
     */
    public JInternalFrame addFrame(int x, int y, String name) {
        JInternalFrame frame = new JInternalFrame(name, true, true);
        frame.setLocation(x, y);
        frame.setVisible(true);
        frame.pack();
        desktop.addInternalFrame(frame);
        return frame;
    }

    // TODO: Move to workspace level and improve exception handling.
    /**
     * Convenience method. Forwards to workspace.
     */
    public void addCoupling(Coupling<?> coupling) {
        workspace.addCoupling(coupling);
    }

    /**
     * Couple a specific neuron to a specific time series in a time series plot.
     *
     * @param network the network with the neuron
     * @param neuron the neuron to couple
     * @param plot the plot component
     * @param index the index of the time series to write to
     * @return the coupling
     */
    public Coupling<?> couple(NetworkComponent network, Neuron neuron,
            TimeSeriesPlotComponent plot, int index) {
        PotentialProducer neuronProducer = network.getNeuronProducer(network,
                neuron, "getActivation");
        PotentialConsumer timeSeriesConsumer1 = plot.getPotentialConsumers()
                .get(index);
        timeSeriesConsumer1.setCustomDescription("Time series " + index);
        Coupling<?> coupling = null;
        coupling = new Coupling(neuronProducer, timeSeriesConsumer1);
        addCoupling(coupling);
        return coupling;
    }

    /**
     * Coupling a neuron group to a projection plot.
     */
    public void couple(NetworkComponent network, NeuronGroup ng,
            ProjectionComponent plot) {
        PotentialProducer ngProducer = network.getNeuronGroupProducer(network,
                ng, "getActivations");
        PotentialConsumer projConsumer = plot.createPotentialConsumer(plot,
                "addPoint", double[].class);
        addCoupling(new Coupling(ngProducer, projConsumer));
    }

    /**
     * Create a coupling from a smell sensor to a neuron group.
     *
     * @param sensor the smell sensor
     * @param ng the neuron group
     */
    public void couple(SmellSensor sensor, NeuronGroup ng) {
        NetworkComponent nc = netMap.get(ng.getParentNetwork());
        OdorWorldComponent ow = odorMap
                .get(sensor.getParent().getParentWorld());

        PotentialProducer sensoryProducer = ow.createPotentialProducer(sensor,
                "getCurrentValue", double[].class);
        PotentialConsumer sensoryConsumer = nc.getNeuronGroupConsumer(nc, ng,
                "forceSetActivations");

        addCoupling(new Coupling(sensoryProducer, sensoryConsumer));
    }

    /**
     * Make a coupling from a smell sensor to a neuron. Couples the provided
     * smell sensor one the indicated dimension to the provided neuron.
     *
     * @param producingSensor the smell sensor. Takes a scalar value.
     * @param stimulusDimension Which component of the smell vector on the agent
     *            to "smell", beginning at index "0"
     * @param consumingNeuron the neuron to write the values to
     */
    public void couple(SmellSensor producingSensor, int stimulusDimension,
            Neuron consumingNeuron) {

        NetworkComponent nc = netMap.get(consumingNeuron.getNetwork());
        OdorWorldComponent ow = odorMap
                .get(producingSensor.getParent().getParentWorld());

        PotentialProducer agentSensor = ow.getAttributeManager()
                .createPotentialProducer(producingSensor, "getCurrentValue",
                        double.class, new Class[] { int.class },
                        new Object[] { stimulusDimension });

        PotentialConsumer sensoryNeuron = nc.getNeuronConsumer(nc,
                consumingNeuron, "forceSetActivation");

        addCoupling(new Coupling(agentSensor, sensoryNeuron));

    }

    /**
     * Coupled a neuron to an effector on an odor world agent.
     */
    public void couple(Neuron neuron, Effector effector) {

        NetworkComponent nc = netMap.get(neuron.getNetwork());
        OdorWorldComponent ow = odorMap
                .get(effector.getParent().getParentWorld());

        PotentialProducer effectorNeuron = nc.getNeuronProducer(nc, neuron,
                "getActivation");
        PotentialConsumer agentEffector = ow.createPotentialConsumer(effector,
                "addAmount", double.class);

        addCoupling(new Coupling(effectorNeuron, agentEffector));

    }

    /**
     * Creates a coupling from a hearing sensor to a neuron.
     * 
     * @param sensor The hearing sensor
     * @param neuron The neuron
     */
    public void couple(Hearing sensor, Neuron neuron) {

        NetworkComponent nc = netMap.get(neuron.getNetwork());
        OdorWorldComponent ow = odorMap
                .get(sensor.getParent().getParentWorld());

        PotentialProducer agentSensor = ow.getAttributeManager()
                .createPotentialProducer(sensor, "getValue", double.class);

        PotentialConsumer sensoryNeuron = nc.getNeuronConsumer(nc, neuron,
                "forceSetActivation");

        addCoupling(new Coupling(agentSensor, sensoryNeuron));
    }

    /**
     * Iterate the simulation once.
     */
    public void iterate() {
        iterate(1);
    }

    /**
     * Iterate the simulation for the specified number of times.
     *
     * @param iterations number of iterations
     */
    public void iterate(int iterations) {
        CountDownLatch latch = new CountDownLatch(1);
        workspace.iterate(latch, iterations);
        try {
            latch.await();
        } catch (InterruptedException e) {
            e.printStackTrace();
        }
    }
=======
	/** Reference to parent desktop. */
	SimbrainDesktop desktop;

	/** Reference to parent workspace. */
	Workspace workspace;

	/**
	 * Associate networks and worlds with their respective components. Entries are
	 * added when networks or worlds are added using the sim object. Facilitates
	 * making couplings using methods with fewer arguments.
	 */
	Hashtable<Network, NetworkComponent> netMap = new Hashtable();
	Hashtable<OdorWorld, OdorWorldComponent> odorMap = new Hashtable();

	/**
	 * @param desktop
	 */
	public Simulation(SimbrainDesktop desktop) {
		super();
		this.desktop = desktop;
		this.workspace = desktop.getWorkspace();
	}

	/**
	 * @return the desktop
	 */
	public SimbrainDesktop getDesktop() {
		return desktop;
	}

	/**
	 * @return the workspace
	 */
	public Workspace getWorkspace() {
		return workspace;
	}

	/**
	 * Add a network and return a network builder.
	 *
	 * @param x
	 *            x location on screen
	 * @param y
	 *            y location on screen
	 * @param width
	 *            width of component
	 * @param height
	 *            height of component
	 * @param name
	 *            title to display at top of panel
	 * @return the component the network builder
	 */
	public NetBuilder addNetwork(int x, int y, int width, int height, String name) {
		NetworkComponent networkComponent = new NetworkComponent(name);
		workspace.addWorkspaceComponent(networkComponent);
		desktop.getDesktopComponent(networkComponent).getParentFrame().setBounds(x, y, width, height);
		netMap.put(networkComponent.getNetwork(), networkComponent);
		return new NetBuilder(networkComponent);
	}
	
	/**
	 * Add an existing network and return a network builder.
	 *
	 * @param x
	 *            x location on screen
	 * @param y
	 *            y location on screen
	 * @param width
	 *            width of component
	 * @param height
	 *            height of component
	 * @param name
	 *            title to display at top of panel
	 * @param nc
	 *            network component to add
	 * @return the component the network builder
	 */
	public NetBuilder addNetwork(int x, int y, int width, int height, NetworkComponent nc) {
		workspace.addWorkspaceComponent(nc);
		desktop.getDesktopComponent(nc).getParentFrame().setBounds(x, y, width, height);
		netMap.put(nc.getNetwork(), nc);
		return new NetBuilder(nc);
	}

	/**
	 * Add a doc viewer component.
	 *
	 * @param x
	 *            x location on screen
	 * @param y
	 *            y location on screen
	 * @param width
	 *            width of component
	 * @param height
	 *            height of component
	 * @param name
	 *            title to display at top of panel
	 * @param filePath
	 *            path to html file
	 * @return the component
	 */
	public DocViewerComponent addDocViewer(int x, int y, int width, int height, String name, String filePath) {
		DocViewerComponent docViewer = new DocViewerComponent(name);

		String html = Utils.readFileContents(new File(filePath));
		docViewer.setText(html);
		workspace.addWorkspaceComponent(docViewer);
		desktop.getDesktopComponent(docViewer).getParentFrame().setBounds(x, y, width, height);
		return docViewer;
	}

	/**
	 * Add a time series plot and return a plot builder.
	 *
	 * @param x
	 *            x location on screen
	 * @param y
	 *            y location on screen
	 * @param width
	 *            width of component
	 * @param height
	 *            height of component
	 * @param name
	 *            title to display at top of panel
	 * @return the component the plot builder
	 */
	public PlotBuilder addTimeSeriesPlot(int x, int y, int width, int height, String name) {
		TimeSeriesPlotComponent timeSeriesComponent = new TimeSeriesPlotComponent(name);
		workspace.addWorkspaceComponent(timeSeriesComponent);
		desktop.getDesktopComponent(timeSeriesComponent).getParentFrame().setBounds(x, y, width, height);
		return new PlotBuilder(timeSeriesComponent);
	}

	/**
	 * Add a projection plot and return a plot builder.
	 *
	 * @param x
	 *            x location on screen
	 * @param y
	 *            y location on screen
	 * @param width
	 *            width of component
	 * @param height
	 *            height of component
	 * @param name
	 *            title to display at top of panel
	 * @return the component the plot builder
	 */
	public PlotBuilder addProjectionPlot(int x, int y, int width, int height, String name) {
		ProjectionComponent projectionComponent = new ProjectionComponent(name);
		workspace.addWorkspaceComponent(projectionComponent);
		desktop.getDesktopComponent(projectionComponent).getParentFrame().setBounds(x, y, width, height);
		return new PlotBuilder(projectionComponent);
	}

	/**
	 * Add an odor world and return an odor world builder.
	 *
	 * @param x
	 *            x location on screen
	 * @param y
	 *            y location on screen
	 * @param width
	 *            width of component
	 * @param height
	 *            height of component
	 * @param name
	 *            title to display at top of panel
	 * @return the component the odor world builder
	 */
	public OdorWorldBuilder addOdorWorld(int x, int y, int width, int height, String name) {
		OdorWorldComponent odorWorldComponent = new OdorWorldComponent(name);
		workspace.addWorkspaceComponent(odorWorldComponent);
		desktop.getDesktopComponent(odorWorldComponent).getParentFrame().setBounds(x, y, width, height);
		odorMap.put(odorWorldComponent.getWorld(), odorWorldComponent);
		return new OdorWorldBuilder(odorWorldComponent);
	}

	/**
	 * Add an internal frame to a sim.
	 *
	 * @param x
	 *            x location on screen
	 * @param y
	 *            y location on screen
	 * @param name
	 *            title to display at top of internal frame
	 * @return reference to the frame
	 */
	public JInternalFrame addFrame(int x, int y, String name) {
		JInternalFrame frame = new JInternalFrame(name, true, true);
		frame.setLocation(x, y);
		frame.setVisible(true);
		frame.pack();
		desktop.addInternalFrame(frame);
		return frame;
	}

	// TODO: Move to workspace level and improve exception handling.
	/**
	 * Convenience method. Forwards to workspace.
	 */
	public void addCoupling(Coupling<?> coupling) {
		workspace.addCoupling(coupling);
	}

	/**
	 * Couple a specific neuron to a specific time series in a time series plot.
	 *
	 * @param network
	 *            the network with the neuron
	 * @param neuron
	 *            the neuron to couple
	 * @param plot
	 *            the plot component
	 * @param index
	 *            the index of the time series to write to
	 * @return the coupling
	 */
	public Coupling<?> couple(NetworkComponent network, Neuron neuron, TimeSeriesPlotComponent plot, int index) {
		PotentialProducer neuronProducer = network.getNeuronProducer(network, neuron, "getActivation");
		PotentialConsumer timeSeriesConsumer1 = plot.getPotentialConsumers().get(index);
		timeSeriesConsumer1.setCustomDescription("Time series " + index);
		Coupling<?> coupling = null;
		coupling = new Coupling(neuronProducer, timeSeriesConsumer1);
		addCoupling(coupling);
		return coupling;
	}

	/**
	 * Coupling a neuron group to a projection plot.
	 */
	public void couple(NetworkComponent network, NeuronGroup ng, ProjectionComponent plot) {
		PotentialProducer ngProducer = network.getNeuronGroupProducer(network, ng, "getActivations");
		PotentialConsumer projConsumer = plot.createPotentialConsumer(plot, "addPoint", double[].class);
		addCoupling(new Coupling(ngProducer, projConsumer));
	}

	/**
	 * Create a coupling from a smell sensor to a neuron group.
	 *
	 * @param sensor
	 *            the smell sensor
	 * @param ng
	 *            the neuron group
	 */
	public void couple(SmellSensor sensor, NeuronGroup ng) {
		NetworkComponent nc = netMap.get(ng.getParentNetwork());
		OdorWorldComponent ow = odorMap.get(sensor.getParent().getParentWorld());

		PotentialProducer sensoryProducer = ow.createPotentialProducer(sensor, "getCurrentValue", double[].class);
		PotentialConsumer sensoryConsumer = nc.getNeuronGroupConsumer(nc, ng, "forceSetActivations");

		addCoupling(new Coupling(sensoryProducer, sensoryConsumer));
	}

	/**
	 * Make a coupling from a smell sensor to a neuron. Couples the provided smell
	 * sensor one the indicated dimension to the provided neuron.
	 *
	 * @param producingSensor
	 *            the smell sensor. Takes a scalar value.
	 * @param stimulusDimension
	 *            Which component of the smell vector on the agent to "smell",
	 *            beginning at index "0"
	 * @param consumingNeuron
	 *            the neuron to write the values to
	 */
	public void couple(SmellSensor producingSensor, int stimulusDimension, Neuron consumingNeuron) {

		NetworkComponent nc = netMap.get(consumingNeuron.getNetwork());
		OdorWorldComponent ow = odorMap.get(producingSensor.getParent().getParentWorld());

		PotentialProducer agentSensor = ow.getAttributeManager().createPotentialProducer(producingSensor,
				"getCurrentValue", double.class, new Class[] { int.class }, new Object[] { stimulusDimension });

		PotentialConsumer sensoryNeuron = nc.getNeuronConsumer(nc, consumingNeuron, "forceSetActivation");

		addCoupling(new Coupling(agentSensor, sensoryNeuron));

	}

	/**
	 * Coupled a neuron to an effector on an odor world agent.
	 */
	public void couple(Neuron neuron, Effector effector) {

		NetworkComponent nc = netMap.get(neuron.getNetwork());
		OdorWorldComponent ow = odorMap.get(effector.getParent().getParentWorld());

		PotentialProducer effectorNeuron = nc.getNeuronProducer(nc, neuron, "getActivation");
		PotentialConsumer agentEffector = ow.createPotentialConsumer(effector, "addAmount", double.class);

		addCoupling(new Coupling(effectorNeuron, agentEffector));

	}

	/**
	 * Creates a coupling from a hearing sensor to a neuron
	 * 
	 * @param sensor
	 *            The hearing sensor
	 * @param neuron
	 *            The neuron
	 */
	public void couple(Hearing sensor, Neuron neuron) {

		NetworkComponent nc = netMap.get(neuron.getNetwork());
		OdorWorldComponent ow = odorMap.get(sensor.getParent().getParentWorld());

		PotentialProducer agentSensor = ow.getAttributeManager().createPotentialProducer(sensor, "getValue",
				double.class);

		PotentialConsumer sensoryNeuron = nc.getNeuronConsumer(nc, neuron, "forceSetActivation");

		addCoupling(new Coupling(agentSensor, sensoryNeuron));
	}

	/**
	 * Iterate the simulation once.
	 */
	public void iterate() {
		iterate(1);
	}

	/**
	 * Iterate the simulation for the specified number of times.
	 *
	 * @param iterations
	 *            number of iterations
	 */
	public void iterate(int iterations) {
		CountDownLatch latch = new CountDownLatch(1);
		workspace.iterate(latch, iterations);
		try {
			latch.await();
		} catch (InterruptedException e) {
			e.printStackTrace();
		}
	}
>>>>>>> f6968888

}<|MERGE_RESOLUTION|>--- conflicted
+++ resolved
@@ -36,44 +36,29 @@
  */
 public class Simulation {
 
-<<<<<<< HEAD
-    /** Reference to parent desktop. */
-    SimbrainDesktop desktop;
-
-    /** Reference to parent workspace. */
-    Workspace workspace;
-
-    /**
-     * Associate networks and worlds with their respective components. Entries
-     * are added when networks or worlds are added using the sim object.
-     * Facilitates making couplings using methods with fewer arguments.
-     */
-    Hashtable<Network, NetworkComponent> netMap = new Hashtable();
-    Hashtable<OdorWorld, OdorWorldComponent> odorMap = new Hashtable();
-
-    /**
-     * @param desktop
-     */
-    public Simulation(SimbrainDesktop desktop) {
-        super();
-        this.desktop = desktop;
-        this.workspace = desktop.getWorkspace();
-    }
-
-    /**
-     * @return the desktop
-     */
-    public SimbrainDesktop getDesktop() {
-        return desktop;
-    }
-
-    /**
-     * @return the workspace
-     */
-    public Workspace getWorkspace() {
-        return workspace;
-    }
-
+	/** Reference to parent desktop. */
+	SimbrainDesktop desktop;
+
+	/** Reference to parent workspace. */
+	Workspace workspace;
+
+	/**
+	 * Associate networks and worlds with their respective components. Entries are
+	 * added when networks or worlds are added using the sim object. Facilitates
+	 * making couplings using methods with fewer arguments.
+	 */
+	Hashtable<Network, NetworkComponent> netMap = new Hashtable();
+	Hashtable<OdorWorld, OdorWorldComponent> odorMap = new Hashtable();
+
+	/**
+	 * @param desktop
+	 */
+	public Simulation(SimbrainDesktop desktop) {
+		super();
+		this.desktop = desktop;
+		this.workspace = desktop.getWorkspace();
+	}
+	
     // TODO: NEW STUFF USING NET WRAPPER. Work towards replacing netbuilder
     // entirely.
 
@@ -89,298 +74,7 @@
     }
 
     //// NEW STUFF END ///
-
-    /**
-     * Add a network and return a network builder.
-     *
-     * @param x x location on screen
-     * @param y y location on screen
-     * @param width width of component
-     * @param height height of component
-     * @param name title to display at top of panel
-     * @return the component the network builder
-     */
-    public NetBuilder addNetwork(int x, int y, int width, int height,
-            String name) {
-        NetworkComponent networkComponent = new NetworkComponent(name);
-        workspace.addWorkspaceComponent(networkComponent);
-        desktop.getDesktopComponent(networkComponent).getParentFrame()
-                .setBounds(x, y, width, height);
-        netMap.put(networkComponent.getNetwork(), networkComponent);
-        return new NetBuilder(networkComponent);
-    }
-
-    /**
-     * Add a doc viewer component.
-     *
-     * @param x x location on screen
-     * @param y y location on screen
-     * @param width width of component
-     * @param height height of component
-     * @param name title to display at top of panel
-     * @param filePath path to html file
-     * @return the component
-     */
-    public DocViewerComponent addDocViewer(int x, int y, int width, int height,
-            String name, String filePath) {
-        DocViewerComponent docViewer = new DocViewerComponent(name);
-
-        String html = Utils.readFileContents(new File(filePath));
-        docViewer.setText(html);
-        workspace.addWorkspaceComponent(docViewer);
-        desktop.getDesktopComponent(docViewer).getParentFrame().setBounds(x, y,
-                width, height);
-        return docViewer;
-    }
-
-    /**
-     * Add a time series plot and return a plot builder.
-     *
-     * @param x x location on screen
-     * @param y y location on screen
-     * @param width width of component
-     * @param height height of component
-     * @param name title to display at top of panel
-     * @return the component the plot builder
-     */
-    public PlotBuilder addTimeSeriesPlot(int x, int y, int width, int height,
-            String name) {
-        TimeSeriesPlotComponent timeSeriesComponent = new TimeSeriesPlotComponent(
-                name);
-        workspace.addWorkspaceComponent(timeSeriesComponent);
-        desktop.getDesktopComponent(timeSeriesComponent).getParentFrame()
-                .setBounds(x, y, width, height);
-        return new PlotBuilder(timeSeriesComponent);
-    }
-
-    /**
-     * Add a projection plot and return a plot builder.
-     *
-     * @param x x location on screen
-     * @param y y location on screen
-     * @param width width of component
-     * @param height height of component
-     * @param name title to display at top of panel
-     * @return the component the plot builder
-     */
-    public PlotBuilder addProjectionPlot(int x, int y, int width, int height,
-            String name) {
-        ProjectionComponent projectionComponent = new ProjectionComponent(name);
-        workspace.addWorkspaceComponent(projectionComponent);
-        desktop.getDesktopComponent(projectionComponent).getParentFrame()
-                .setBounds(x, y, width, height);
-        return new PlotBuilder(projectionComponent);
-    }
-
-    /**
-     * Add an odor world and return an odor world builder.
-     *
-     * @param x x location on screen
-     * @param y y location on screen
-     * @param width width of component
-     * @param height height of component
-     * @param name title to display at top of panel
-     * @return the component the odor world builder
-     */
-    public OdorWorldBuilder addOdorWorld(int x, int y, int width, int height,
-            String name) {
-        OdorWorldComponent odorWorldComponent = new OdorWorldComponent(name);
-        workspace.addWorkspaceComponent(odorWorldComponent);
-        desktop.getDesktopComponent(odorWorldComponent).getParentFrame()
-                .setBounds(x, y, width, height);
-        odorMap.put(odorWorldComponent.getWorld(), odorWorldComponent);
-        return new OdorWorldBuilder(odorWorldComponent);
-    }
-
-    /**
-     * Add an internal frame to a sim.
-     *
-     * @param x x location on screen
-     * @param y y location on screen
-     * @param name title to display at top of internal frame
-     * @return reference to the frame
-     */
-    public JInternalFrame addFrame(int x, int y, String name) {
-        JInternalFrame frame = new JInternalFrame(name, true, true);
-        frame.setLocation(x, y);
-        frame.setVisible(true);
-        frame.pack();
-        desktop.addInternalFrame(frame);
-        return frame;
-    }
-
-    // TODO: Move to workspace level and improve exception handling.
-    /**
-     * Convenience method. Forwards to workspace.
-     */
-    public void addCoupling(Coupling<?> coupling) {
-        workspace.addCoupling(coupling);
-    }
-
-    /**
-     * Couple a specific neuron to a specific time series in a time series plot.
-     *
-     * @param network the network with the neuron
-     * @param neuron the neuron to couple
-     * @param plot the plot component
-     * @param index the index of the time series to write to
-     * @return the coupling
-     */
-    public Coupling<?> couple(NetworkComponent network, Neuron neuron,
-            TimeSeriesPlotComponent plot, int index) {
-        PotentialProducer neuronProducer = network.getNeuronProducer(network,
-                neuron, "getActivation");
-        PotentialConsumer timeSeriesConsumer1 = plot.getPotentialConsumers()
-                .get(index);
-        timeSeriesConsumer1.setCustomDescription("Time series " + index);
-        Coupling<?> coupling = null;
-        coupling = new Coupling(neuronProducer, timeSeriesConsumer1);
-        addCoupling(coupling);
-        return coupling;
-    }
-
-    /**
-     * Coupling a neuron group to a projection plot.
-     */
-    public void couple(NetworkComponent network, NeuronGroup ng,
-            ProjectionComponent plot) {
-        PotentialProducer ngProducer = network.getNeuronGroupProducer(network,
-                ng, "getActivations");
-        PotentialConsumer projConsumer = plot.createPotentialConsumer(plot,
-                "addPoint", double[].class);
-        addCoupling(new Coupling(ngProducer, projConsumer));
-    }
-
-    /**
-     * Create a coupling from a smell sensor to a neuron group.
-     *
-     * @param sensor the smell sensor
-     * @param ng the neuron group
-     */
-    public void couple(SmellSensor sensor, NeuronGroup ng) {
-        NetworkComponent nc = netMap.get(ng.getParentNetwork());
-        OdorWorldComponent ow = odorMap
-                .get(sensor.getParent().getParentWorld());
-
-        PotentialProducer sensoryProducer = ow.createPotentialProducer(sensor,
-                "getCurrentValue", double[].class);
-        PotentialConsumer sensoryConsumer = nc.getNeuronGroupConsumer(nc, ng,
-                "forceSetActivations");
-
-        addCoupling(new Coupling(sensoryProducer, sensoryConsumer));
-    }
-
-    /**
-     * Make a coupling from a smell sensor to a neuron. Couples the provided
-     * smell sensor one the indicated dimension to the provided neuron.
-     *
-     * @param producingSensor the smell sensor. Takes a scalar value.
-     * @param stimulusDimension Which component of the smell vector on the agent
-     *            to "smell", beginning at index "0"
-     * @param consumingNeuron the neuron to write the values to
-     */
-    public void couple(SmellSensor producingSensor, int stimulusDimension,
-            Neuron consumingNeuron) {
-
-        NetworkComponent nc = netMap.get(consumingNeuron.getNetwork());
-        OdorWorldComponent ow = odorMap
-                .get(producingSensor.getParent().getParentWorld());
-
-        PotentialProducer agentSensor = ow.getAttributeManager()
-                .createPotentialProducer(producingSensor, "getCurrentValue",
-                        double.class, new Class[] { int.class },
-                        new Object[] { stimulusDimension });
-
-        PotentialConsumer sensoryNeuron = nc.getNeuronConsumer(nc,
-                consumingNeuron, "forceSetActivation");
-
-        addCoupling(new Coupling(agentSensor, sensoryNeuron));
-
-    }
-
-    /**
-     * Coupled a neuron to an effector on an odor world agent.
-     */
-    public void couple(Neuron neuron, Effector effector) {
-
-        NetworkComponent nc = netMap.get(neuron.getNetwork());
-        OdorWorldComponent ow = odorMap
-                .get(effector.getParent().getParentWorld());
-
-        PotentialProducer effectorNeuron = nc.getNeuronProducer(nc, neuron,
-                "getActivation");
-        PotentialConsumer agentEffector = ow.createPotentialConsumer(effector,
-                "addAmount", double.class);
-
-        addCoupling(new Coupling(effectorNeuron, agentEffector));
-
-    }
-
-    /**
-     * Creates a coupling from a hearing sensor to a neuron.
-     * 
-     * @param sensor The hearing sensor
-     * @param neuron The neuron
-     */
-    public void couple(Hearing sensor, Neuron neuron) {
-
-        NetworkComponent nc = netMap.get(neuron.getNetwork());
-        OdorWorldComponent ow = odorMap
-                .get(sensor.getParent().getParentWorld());
-
-        PotentialProducer agentSensor = ow.getAttributeManager()
-                .createPotentialProducer(sensor, "getValue", double.class);
-
-        PotentialConsumer sensoryNeuron = nc.getNeuronConsumer(nc, neuron,
-                "forceSetActivation");
-
-        addCoupling(new Coupling(agentSensor, sensoryNeuron));
-    }
-
-    /**
-     * Iterate the simulation once.
-     */
-    public void iterate() {
-        iterate(1);
-    }
-
-    /**
-     * Iterate the simulation for the specified number of times.
-     *
-     * @param iterations number of iterations
-     */
-    public void iterate(int iterations) {
-        CountDownLatch latch = new CountDownLatch(1);
-        workspace.iterate(latch, iterations);
-        try {
-            latch.await();
-        } catch (InterruptedException e) {
-            e.printStackTrace();
-        }
-    }
-=======
-	/** Reference to parent desktop. */
-	SimbrainDesktop desktop;
-
-	/** Reference to parent workspace. */
-	Workspace workspace;
-
-	/**
-	 * Associate networks and worlds with their respective components. Entries are
-	 * added when networks or worlds are added using the sim object. Facilitates
-	 * making couplings using methods with fewer arguments.
-	 */
-	Hashtable<Network, NetworkComponent> netMap = new Hashtable();
-	Hashtable<OdorWorld, OdorWorldComponent> odorMap = new Hashtable();
-
-	/**
-	 * @param desktop
-	 */
-	public Simulation(SimbrainDesktop desktop) {
-		super();
-		this.desktop = desktop;
-		this.workspace = desktop.getWorkspace();
-	}
+    
 
 	/**
 	 * @return the desktop
@@ -699,6 +393,5 @@
 			e.printStackTrace();
 		}
 	}
->>>>>>> f6968888
 
 }