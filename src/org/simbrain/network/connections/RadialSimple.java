--- conflicted
+++ resolved
@@ -335,7 +335,7 @@
     }
 
     @Override
-    public void connectNeurons(Network network, List<Neuron> source, List<Neuron> target) {
+    public List<Synapse> connectNeurons(Network network, List<Neuron> source, List<Neuron> target) {
         this.network = network;
         excNeurons = target.stream().filter(neuron -> neuron.getPolarity()
                 == SimbrainConstants.Polarity.EXCITATORY).collect(Collectors.toList());
@@ -348,7 +348,7 @@
             makeExcitatory(src, null, true);
             makeInhibitory(src, null, true);
         }
-
+        return null;
     }
 
     /**
@@ -470,19 +470,12 @@
         return excCons;
     }
 
-<<<<<<< HEAD
     public int getInhCons() {
         return inhCons;
     }
 
     public void setExcCons(int excCons) {
         this.excCons = excCons;
-=======
-    @Override
-    public List<Synapse> connectNeurons(Network network, List<Neuron> source, List<Neuron> target) {
-
-        return null;
->>>>>>> ebbd6934
     }
 
     public void setInhCons(int inhCons) {
