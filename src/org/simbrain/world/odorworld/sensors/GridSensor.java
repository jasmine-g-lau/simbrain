/*
 * Part of Simbrain--a java-based neural network kit
 * Copyright (C) 2005,2007 The Authors.  See http://www.simbrain.net/credits
 *
 * This program is free software; you can redistribute it and/or modify
 * it under the terms of the GNU General Public License as published by
 * the Free Software Foundation; either version 2 of the License, or
 * (at your option) any later version.
 *
 * This program is distributed in the hope that it will be useful,
 * but WITHOUT ANY WARRANTY; without even the implied warranty of
 * MERCHANTABILITY or FITNESS FOR A PARTICULAR PURPOSE.  See the
 * GNU General Public License for more details.
 *
 * You should have received a copy of the GNU General Public License
 * along with this program; if not, write to the Free Software
 * Foundation, Inc., 59 Temple Place - Suite 330, Boston, MA  02111-1307, USA.
 */
package org.simbrain.world.odorworld.sensors;

import org.simbrain.util.UserParameter;
import org.simbrain.util.propertyeditor.EditableObject;
import org.simbrain.workspace.Producible;
import org.simbrain.world.odorworld.entities.OdorWorldEntity;

/**
 * A sensor which detects whether the entity is in a given sector or "tile" of
 * the world. Broadly inspired by "place cells".
 *
 * @author jyoshimi
 */
public class GridSensor extends Sensor implements VisualizableEntityAttribute {

    /**
     * Default Activation Amount.
     */
    public static final double DEFAULT_ACTIVATION = 1;

    /**
     * Default X coordinate of the upper left corner.
     */
    public static final int DEFAULT_X = 0;

    /**
     * Default Y coordinate of the upper left corner.
     */
    public static final int DEFAULT_Y = 0;

    /**
     * Default width.
     */
    public static final int DEFAULT_WIDTH = 32;

    /**
     * Default height.
     */
    public static final int DEFAULT_HEIGHT = 32;

    /**
     * Current value of the sensor; activationAmount if "active", 0 otherwise.
     */
    private double[] values;

    /**
     * Value to return when the tile sensor is activated.
     */
    @UserParameter(label = "Activation amount",
            description = "Amount of activation that a neuron coupled with the tile sensor receives "
                    + "when the tile sensor is activated. ",
<<<<<<< HEAD
            order = 3)
=======
        order = 3)
>>>>>>> 83379ed6
    private double activationAmount = DEFAULT_ACTIVATION;

    /**
     * Upper left corner.
     */
    @UserParameter(label = "Start X",
            description = "x coordinates for the location of the top-left corner of the tile sensor.",
            order = 4)
    private int x;


    /**
     * Upper left corner.
     */
    @UserParameter(label = "Start Y",
            description = "y coordinates for the location of the top-left corner of the tile sensor.",
            order = 5)
    private int y;

    @UserParameter(
            label = "Num Columns",
            description = "Number of columns of the sensor grid",
            order = 8
    )
    private int columns = 5;

    @UserParameter(
            label = "Num Rows",
            description = "Number of columns of the sensor grid",
            order = 9
    )
    private int rows = 5;

    /**
     * Width of the sensor.
     */
    @UserParameter(label = "Cell Width",
        description = "Determines the size of the tile. Width specifies the horizontal length of the tile sensor.",
        order = 11)
    private int width = DEFAULT_WIDTH;

    /**
     * Height of the sensor.
     */
    @UserParameter(label = "Cell Height",
        description = "Determines the size of the tile. Height specifies the vertical length.",
        order = 12)
    private int height = DEFAULT_HEIGHT;
    /**
     * Construct a tile sensor.
     *
     * @param parent parent entity
     * @param x      upper left
     * @param y      upper right
     * @param width  width in pixels
     * @param height height
     */
    public GridSensor(OdorWorldEntity parent, int x, int y, int width, int height) {
        super(parent, "Tile (" + x + "," + y + "):" + width + "x" + height);
        this.x = x;
        this.y = y;
        this.width = width;
        this.height = height;
        super.setTheta(0);
        super.setRadius(25);
    }

    /**
     * Construct a copy of a location sensor.
     *
     * @param locationSensor the location sensor to copy
     */
    public GridSensor(GridSensor locationSensor) {
        super(locationSensor);
        this.activationAmount = locationSensor.activationAmount;
        this.x = locationSensor.x;
        this.y = locationSensor.y;
        this.width = locationSensor.width;
        this.height = locationSensor.height;
        this.rows = locationSensor.rows;
        this.columns = locationSensor.columns;
    }

    /**
     * Default constructor for {@link org.simbrain.util.propertyeditor.AnnotatedPropertyEditor}.
     *
     * NOTE:
     * {@link org.simbrain.world.odorworld.dialogs.AddSensorDialog} handles the set up of {@link #parent}.
     * When calling this directly, remember to set up the required field {@link #parent} accordingly.
     */
    public GridSensor() {
        super();
    }

    @Override
    public void update() {
        values = new double[columns * rows];
        int gridX = (int) (getLocation()[0] / width - x);
        int gridY = (int) (getLocation()[1] / height - y);
        if (gridX < columns && gridY < rows) {
            values[gridX + gridY * rows] = DEFAULT_ACTIVATION;
        }
    }

    /**
     * @return value associated with this sensor, 0 if occupied,
     */
    @Producible(customDescriptionMethod = "getAttributeDescription")
    public double[] getValues() {
        return values;
    }

    public double getActivationAmount() {
        return activationAmount;
    }

    public int getX() {
        return x;
    }

    public void setX(int x) {
        this.x = x;
    }

    public int getY() {
        return y;
    }

    public void setY(int y) {
        this.y = y;
    }

    public int getWidth() {
        return width;
    }

    public void setWidth(int width) {
        this.width = width;
    }

    public int getHeight() {
        return height;
    }

    public void setHeight(int height) {
        this.height = height;
    }

    public void setActivationAmount(double amount) {
        activationAmount = amount;
    }

    @Override
    public void setParent(OdorWorldEntity parent) {
        this.parent = parent;
    }

    @Override
    public EditableObject copy() {
        return new GridSensor(this);
    }

    @Override
    public String getLabel() {
        if (super.getLabel().isEmpty()) {
            return getDirectionString() + "Grid Sensor";
        } else {
            return super.getLabel();
        }
    }
    @Override
    public String getName() {
        return "Grid Sensor";
    }
}<|MERGE_RESOLUTION|>--- conflicted
+++ resolved
@@ -67,11 +67,7 @@
     @UserParameter(label = "Activation amount",
             description = "Amount of activation that a neuron coupled with the tile sensor receives "
                     + "when the tile sensor is activated. ",
-<<<<<<< HEAD
             order = 3)
-=======
-        order = 3)
->>>>>>> 83379ed6
     private double activationAmount = DEFAULT_ACTIVATION;
 
     /**
